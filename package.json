--- conflicted
+++ resolved
@@ -37,11 +37,7 @@
   "dependencies": {
     "@ethereumjs/common": "^2.3.1",
     "@ethereumjs/tx": "^3.2.1",
-<<<<<<< HEAD
     "@metamask/contract-metadata": "1.28.0",
-=======
-    "@metamask/contract-metadata": "^1.28.0",
->>>>>>> 502bb263
     "@types/uuid": "^8.3.0",
     "async-mutex": "^0.2.6",
     "babel-runtime": "^6.26.0",
