import { errorCodes, EthereumRpcError } from 'eth-rpc-errors';
import { ControllerMessenger } from '@metamask/base-controller';
import {
  ApprovalController,
  ApprovalControllerActions,
  ApprovalControllerEvents,
  ApprovalControllerMessenger,
  ApprovalFlowOptions,
} from './ApprovalController';
<<<<<<< HEAD
import { EndInvalidFlowError, NoApprovalFlowsError } from './errors';

const PENDING_APPROVALS_STORE_KEY = 'pendingApprovals';
const APPROVAL_FLOWS_STORE_KEY = 'approvalFlows';

=======
import { ApprovalRequestNoResultSupportError } from './errors';

const STORE_KEY = 'pendingApprovals';
>>>>>>> 154b9594
const TYPE = 'TYPE';
const ID_MOCK = 'TestId';
const ORIGIN_MOCK = 'TestOrigin';
const VALUE_MOCK = 'TestValue';
const RESULT_MOCK = 'TestResult';
const ERROR_MOCK = new Error('TestError');

const controllerName = 'ApprovalController';

/**
 * Constructs a restricted controller messenger.
 *
 * @returns A restricted controller messenger.
 */
function getRestrictedMessenger() {
  const controllerMessenger = new ControllerMessenger<
    ApprovalControllerActions,
    ApprovalControllerEvents
  >();
  const messenger = controllerMessenger.getRestricted<
    typeof controllerName,
    never,
    never
  >({
    name: 'ApprovalController',
  });
  return messenger;
}

describe('approval controller', () => {
  let approvalController: ApprovalController;
  let showApprovalRequest: jest.Mock;

  beforeEach(() => {
    showApprovalRequest = jest.fn();
    approvalController = new ApprovalController({
      messenger: getRestrictedMessenger(),
      showApprovalRequest,
    });
  });

  describe('add', () => {
    it('validates input', () => {
      expect(() =>
        approvalController.add({ id: null, origin: 'bar.baz' } as any),
      ).toThrow(getInvalidIdError());

      expect(() => approvalController.add({ id: 'foo' } as any)).toThrow(
        getInvalidOriginError(),
      );

      expect(() =>
        approvalController.add({ id: 'foo', origin: true } as any),
      ).toThrow(getInvalidOriginError());

      expect(() =>
        approvalController.add({
          id: 'foo',
          origin: 'bar.baz',
          type: {},
        } as any),
      ).toThrow(getInvalidTypeError(errorCodes.rpc.internal));

      expect(() =>
        approvalController.add({
          id: 'foo',
          origin: 'bar.baz',
          type: '',
        } as any),
      ).toThrow(getInvalidTypeError(errorCodes.rpc.internal));

      expect(() =>
        approvalController.add({
          id: 'foo',
          origin: 'bar.baz',
          type: 'type',
          requestData: 'foo',
        } as any),
      ).toThrow(getInvalidRequestDataError());

      expect(() =>
        approvalController.add({
          id: 'foo',
          origin: 'bar.baz',
          type: 'type',
          requestState: 'foo',
        } as any),
      ).toThrow(getInvalidRequestStateError());
    });

    it('adds correctly specified entry', () => {
      expect(() =>
        approvalController.add({
          id: 'foo',
          origin: 'bar.baz',
          type: TYPE,
          expectsResult: true,
        }),
      ).not.toThrow();

      expect(approvalController.has({ id: 'foo' })).toStrictEqual(true);

      expect(
        approvalController.has({ origin: 'bar.baz', type: TYPE }),
      ).toStrictEqual(true);

      expect(
        approvalController.state[PENDING_APPROVALS_STORE_KEY],
      ).toStrictEqual({
        foo: {
          id: 'foo',
          origin: 'bar.baz',
          requestData: null,
          requestState: null,
          time: expect.any(Number),
          type: TYPE,
          expectsResult: true,
        },
      });
    });

    it('adds id if non provided', () => {
      expect(() =>
        approvalController.add({
          id: undefined,
          origin: 'bar.baz',
          type: TYPE,
        }),
      ).not.toThrow();

      const id = Object.keys(
        approvalController.state[PENDING_APPROVALS_STORE_KEY],
      )[0];
      expect(id && typeof id === 'string').toStrictEqual(true);
    });

    it('adds correctly specified entry with request data', () => {
      expect(() =>
        approvalController.add({
          id: 'foo',
          origin: 'bar.baz',
          type: 'myType',
          requestData: { foo: 'bar' },
        }),
      ).not.toThrow();

      expect(approvalController.has({ id: 'foo' })).toStrictEqual(true);
      expect(approvalController.has({ origin: 'bar.baz' })).toStrictEqual(true);
      expect(approvalController.has({ type: 'myType' })).toStrictEqual(true);
      expect(
        approvalController.state[PENDING_APPROVALS_STORE_KEY].foo.requestData,
      ).toStrictEqual({ foo: 'bar' });
    });

    it('adds correctly specified entry with request state', () => {
      expect(() =>
        approvalController.add({
          id: 'foo',
          origin: 'bar.baz',
          type: 'myType',
          requestState: { foo: 'bar' },
        }),
      ).not.toThrow();

      expect(approvalController.has({ id: 'foo' })).toStrictEqual(true);
      expect(approvalController.has({ origin: 'bar.baz' })).toStrictEqual(true);
      expect(approvalController.has({ type: 'myType' })).toStrictEqual(true);
      expect(
        approvalController.state[PENDING_APPROVALS_STORE_KEY].foo.requestState,
      ).toStrictEqual({ foo: 'bar' });
    });

    it('adds multiple entries for same origin with different types and ids', () => {
      const ORIGIN = 'bar.baz';

      expect(() =>
        approvalController.add({ id: 'foo1', origin: ORIGIN, type: 'myType1' }),
      ).not.toThrow();

      expect(() =>
        approvalController.add({ id: 'foo2', origin: ORIGIN, type: 'myType2' }),
      ).not.toThrow();

      expect(
        approvalController.has({ id: 'foo1' }) &&
          approvalController.has({ id: 'foo2' }),
      ).toStrictEqual(true);

      expect(
        approvalController.has({ origin: ORIGIN }) &&
          approvalController.has({ origin: ORIGIN, type: 'myType1' }) &&
          approvalController.has({ origin: ORIGIN, type: 'myType2' }),
      ).toStrictEqual(true);
    });

    it('throws on id collision', () => {
      expect(() =>
        approvalController.add({ id: 'foo', origin: 'bar.baz', type: TYPE }),
      ).not.toThrow();

      expect(() =>
        approvalController.add({ id: 'foo', origin: 'fizz.buzz', type: TYPE }),
      ).toThrow(getIdCollisionError('foo'));
    });

    it('throws on origin and type collision', () => {
      expect(() =>
        approvalController.add({
          id: 'foo',
          origin: 'bar.baz',
          type: 'myType',
        }),
      ).not.toThrow();

      expect(() =>
        approvalController.add({
          id: 'foo1',
          origin: 'bar.baz',
          type: 'myType',
        }),
      ).toThrow(getOriginTypeCollisionError('bar.baz', 'myType'));
    });

    it('does not throw on origin and type collision if type excluded', () => {
      approvalController = new ApprovalController({
        messenger: getRestrictedMessenger(),
        showApprovalRequest,
        typesExcludedFromRateLimiting: ['myType'],
      });

      expect(() =>
        approvalController.add({
          id: 'foo',
          origin: 'bar.baz',
          type: 'myType',
        }),
      ).not.toThrow();

      expect(() =>
        approvalController.add({
          id: 'foo1',
          origin: 'bar.baz',
          type: 'myType',
        }),
      ).not.toThrow();
    });
  });

  // otherwise tested by 'add' above
  describe('addAndShowApprovalRequest', () => {
    it('addAndShowApprovalRequest', () => {
      const result = approvalController.addAndShowApprovalRequest({
        id: 'foo',
        origin: 'bar.baz',
        type: 'myType',
        requestData: { foo: 'bar' },
      });
      expect(result instanceof Promise).toStrictEqual(true);
      expect(showApprovalRequest).toHaveBeenCalledTimes(1);
    });
  });

  describe('get', () => {
    it('gets entry', () => {
<<<<<<< HEAD
      approvalController.add({ id: 'foo', origin: 'bar.baz', type: 'myType' });
=======
      const approvalController = new ApprovalController({
        messenger: getRestrictedMessenger(),
        showApprovalRequest: sinon.spy(),
      });

      approvalController.add({
        id: 'foo',
        origin: 'bar.baz',
        type: 'myType',
        expectsResult: true,
      });

>>>>>>> 154b9594
      expect(approvalController.get('foo')).toStrictEqual({
        id: 'foo',
        origin: 'bar.baz',
        requestData: null,
        requestState: null,
        type: 'myType',
<<<<<<< HEAD
        time: expect.any(Number),
=======
        time: 1,
        expectsResult: true,
>>>>>>> 154b9594
      });
    });

    it('returns undefined for non-existing entry', () => {
      approvalController.add({ id: 'foo', origin: 'bar.baz', type: 'type' });

      expect(approvalController.get('fizz')).toBeUndefined();

      expect((approvalController as any).get()).toBeUndefined();

      expect(approvalController.get({} as any)).toBeUndefined();
    });
  });

  describe('getApprovalCount', () => {
    let addWithCatch: (args: any) => void;

    beforeEach(() => {
      addWithCatch = (args: any) =>
        approvalController.add(args).catch(() => undefined);
    });

    it('validates input', () => {
      expect(() => approvalController.getApprovalCount()).toThrow(
        getApprovalCountParamsError(),
      );

      expect(() => approvalController.getApprovalCount({})).toThrow(
        getApprovalCountParamsError(),
      );

      expect(() =>
        approvalController.getApprovalCount({ origin: null } as any),
      ).toThrow(getApprovalCountParamsError());

      expect(() =>
        approvalController.getApprovalCount({ type: false } as any),
      ).toThrow(getApprovalCountParamsError());
    });

    it('gets the count when specifying origin and type', () => {
      addWithCatch({ id: '1', origin: 'origin1', type: TYPE });
      addWithCatch({ id: '2', origin: 'origin1', type: 'type1' });
      addWithCatch({ id: '3', origin: 'origin2', type: 'type1' });

      expect(
        approvalController.getApprovalCount({ origin: 'origin1', type: TYPE }),
      ).toStrictEqual(1);

      expect(
        approvalController.getApprovalCount({
          origin: 'origin1',
          type: 'type1',
        }),
      ).toStrictEqual(1);

      expect(
        approvalController.getApprovalCount({
          origin: 'origin1',
          type: 'type2',
        }),
      ).toStrictEqual(0);

      expect(
        approvalController.getApprovalCount({ origin: 'origin2', type: TYPE }),
      ).toStrictEqual(0);

      expect(
        approvalController.getApprovalCount({
          origin: 'origin2',
          type: 'type1',
        }),
      ).toStrictEqual(1);

      expect(
        approvalController.getApprovalCount({
          origin: 'origin2',
          type: 'type2',
        }),
      ).toStrictEqual(0);

      expect(
        approvalController.getApprovalCount({ origin: 'origin3', type: TYPE }),
      ).toStrictEqual(0);

      expect(
        approvalController.getApprovalCount({
          origin: 'origin3',
          type: 'type1',
        }),
      ).toStrictEqual(0);

      expect(
        approvalController.getApprovalCount({
          origin: 'origin3',
          type: 'type2',
        }),
      ).toStrictEqual(0);
    });

    it('gets the count when specifying origin only', () => {
      addWithCatch({ id: '1', origin: 'origin1', type: 'type0' });
      addWithCatch({ id: '2', origin: 'origin1', type: 'type1' });
      addWithCatch({ id: '3', origin: 'origin2', type: 'type1' });

      expect(
        approvalController.getApprovalCount({ origin: 'origin1' }),
      ).toStrictEqual(2);

      expect(
        approvalController.getApprovalCount({ origin: 'origin2' }),
      ).toStrictEqual(1);

      expect(
        approvalController.getApprovalCount({ origin: 'origin3' }),
      ).toStrictEqual(0);
    });

    it('gets the count when specifying type only', () => {
      addWithCatch({ id: '2', origin: 'origin1', type: 'type1' });
      addWithCatch({ id: '3', origin: 'origin2', type: 'type1' });
      addWithCatch({ id: '4', origin: 'origin2', type: 'type2' });

      expect(
        approvalController.getApprovalCount({ type: 'type1' }),
      ).toStrictEqual(2);

      expect(
        approvalController.getApprovalCount({ type: 'type2' }),
      ).toStrictEqual(1);

      expect(
        approvalController.getApprovalCount({ type: 'type3' }),
      ).toStrictEqual(0);
    });

    it('gets the count when specifying origin and type with type excluded from rate limiting', () => {
      approvalController = new ApprovalController({
        messenger: getRestrictedMessenger(),
        showApprovalRequest,
        typesExcludedFromRateLimiting: [TYPE],
      });

      addWithCatch({ id: '1', origin: 'origin1', type: TYPE });
      addWithCatch({ id: '2', origin: 'origin1', type: TYPE });

      expect(
        approvalController.getApprovalCount({ origin: 'origin1', type: TYPE }),
      ).toStrictEqual(2);
    });
  });

  describe('getTotalApprovalCount', () => {
    it('gets the total approval count', () => {
      expect(approvalController.getTotalApprovalCount()).toStrictEqual(0);

      const addWithCatch = (args: any) =>
        approvalController.add(args).catch(() => undefined);

      addWithCatch({ id: '1', origin: 'origin1', type: 'type0' });
      expect(approvalController.getTotalApprovalCount()).toStrictEqual(1);

      addWithCatch({ id: '2', origin: 'origin1', type: 'type1' });
      expect(approvalController.getTotalApprovalCount()).toStrictEqual(2);

      addWithCatch({ id: '3', origin: 'origin2', type: 'type1' });
      expect(approvalController.getTotalApprovalCount()).toStrictEqual(3);

      approvalController.reject('2', new Error('foo'));
      expect(approvalController.getTotalApprovalCount()).toStrictEqual(2);

      approvalController.clear(new EthereumRpcError(1, 'clear'));
      expect(approvalController.getTotalApprovalCount()).toStrictEqual(0);
    });

    it('gets the total approval count with type excluded from rate limiting', () => {
      approvalController = new ApprovalController({
        messenger: getRestrictedMessenger(),
        showApprovalRequest,
        typesExcludedFromRateLimiting: ['type0'],
      });
      expect(approvalController.getTotalApprovalCount()).toStrictEqual(0);

      const addWithCatch = (args: any) =>
        approvalController.add(args).catch(() => undefined);

      addWithCatch({ id: '1', origin: 'origin1', type: 'type0' });
      expect(approvalController.getTotalApprovalCount()).toStrictEqual(1);

      addWithCatch({ id: '2', origin: 'origin1', type: 'type0' });
      expect(approvalController.getTotalApprovalCount()).toStrictEqual(2);

      approvalController.reject('2', new Error('foo'));
      expect(approvalController.getTotalApprovalCount()).toStrictEqual(1);

      approvalController.clear(new EthereumRpcError(1, 'clear'));
      expect(approvalController.getTotalApprovalCount()).toStrictEqual(0);
    });
  });

  describe('has', () => {
    it('validates input', () => {
      expect(() => approvalController.has()).toThrow(
        getInvalidHasParamsError(),
      );

      expect(() => approvalController.has({})).toThrow(
        getInvalidHasParamsError(),
      );

      expect(() => approvalController.has({ id: true } as any)).toThrow(
        getInvalidHasIdError(),
      );

      expect(() => approvalController.has({ origin: true } as any)).toThrow(
        getInvalidHasOriginError(),
      );

      expect(() => approvalController.has({ type: true } as any)).toThrow(
        getInvalidHasTypeError(),
      );

      expect(() =>
        approvalController.has({ origin: 'foo', type: true } as any),
      ).toThrow(getInvalidHasTypeError());
    });

    it('returns true for existing entry by id', () => {
      approvalController.add({ id: 'foo', origin: 'bar.baz', type: TYPE });

      expect(approvalController.has({ id: 'foo' })).toStrictEqual(true);
    });

    it('returns true for existing entry by origin', () => {
      approvalController.add({ id: 'foo', origin: 'bar.baz', type: TYPE });

      expect(approvalController.has({ origin: 'bar.baz' })).toStrictEqual(true);
    });

    it('returns true for existing entry by origin and type', () => {
      approvalController.add({ id: 'foo', origin: 'bar.baz', type: 'myType' });

      expect(
        approvalController.has({ origin: 'bar.baz', type: 'myType' }),
      ).toStrictEqual(true);
    });

    it('returns true for existing type', () => {
      approvalController.add({ id: 'foo', origin: 'bar.baz', type: 'myType' });

      expect(approvalController.has({ type: 'myType' })).toStrictEqual(true);
    });

    it('returns false for non-existing entry by id', () => {
      approvalController.add({ id: 'foo', origin: 'bar.baz', type: TYPE });

      expect(approvalController.has({ id: 'fizz' })).toStrictEqual(false);
    });

    it('returns false for non-existing entry by origin', () => {
      approvalController.add({ id: 'foo', origin: 'bar.baz', type: TYPE });

      expect(approvalController.has({ origin: 'fizz.buzz' })).toStrictEqual(
        false,
      );
    });

    it('returns false for non-existing entry by existing origin and non-existing type', () => {
      approvalController.add({ id: 'foo', origin: 'bar.baz', type: TYPE });

      expect(
        approvalController.has({ origin: 'bar.baz', type: 'myType' }),
      ).toStrictEqual(false);
    });

    it('returns false for non-existing entry by non-existing origin and existing type', () => {
      approvalController.add({ id: 'foo', origin: 'bar.baz', type: 'myType' });

      expect(
        approvalController.has({ origin: 'fizz.buzz', type: 'myType' }),
      ).toStrictEqual(false);
    });

    it('returns false for non-existing entry by type', () => {
      approvalController.add({ id: 'foo', origin: 'bar.baz', type: 'myType1' });

      expect(approvalController.has({ type: 'myType2' })).toStrictEqual(false);
    });
  });

  describe('resolve', () => {
    let numDeletions: number;
    let deleteSpy: jest.SpyInstance;

    beforeEach(() => {
      // TODO: Stop using private methods in tests
      deleteSpy = jest.spyOn(approvalController as any, '_delete');
      numDeletions = 0;
    });

    it('resolves approval promise', async () => {
      numDeletions = 1;

      const approvalPromise = approvalController.add({
        id: 'foo',
        origin: 'bar.baz',
        type: 'myType',
      });
      approvalController.accept('foo', 'success');

      const result = await approvalPromise;
      expect(result).toStrictEqual('success');
      expect(deleteSpy).toHaveBeenCalledTimes(numDeletions);
    });

    it('resolves multiple approval promises out of order', async () => {
      numDeletions = 2;

      const approvalPromise1 = approvalController.add({
        id: 'foo1',
        origin: 'bar.baz',
        type: 'myType1',
      });
      const approvalPromise2 = approvalController.add({
        id: 'foo2',
        origin: 'bar.baz',
        type: 'myType2',
      });

      approvalController.accept('foo2', 'success2');

      let result = await approvalPromise2;
      expect(result).toStrictEqual('success2');

      approvalController.accept('foo1', 'success1');

      result = await approvalPromise1;
      expect(result).toStrictEqual('success1');
      expect(deleteSpy).toHaveBeenCalledTimes(numDeletions);
    });

    it('throws on unknown id', () => {
      expect(() => approvalController.accept('foo')).toThrow(
        getIdNotFoundError('foo'),
      );
      expect(deleteSpy).toHaveBeenCalledTimes(numDeletions);
    });
  });

  describe('reject', () => {
    let numDeletions: number;
    let deleteSpy: jest.SpyInstance;

    beforeEach(() => {
      // TODO: Stop using private methods in tests
      deleteSpy = jest.spyOn(approvalController as any, '_delete');
      numDeletions = 0;
    });

    it('rejects approval promise', async () => {
      numDeletions = 1;
      const approvalPromise = approvalController.add({
        id: 'foo',
        origin: 'bar.baz',
        type: TYPE,
      });
      approvalController.reject('foo', new Error('failure'));
      await expect(approvalPromise).rejects.toThrow('failure');
      expect(deleteSpy).toHaveBeenCalledTimes(numDeletions);
    });

    it('rejects multiple approval promises out of order', async () => {
      numDeletions = 2;

      const rejectionPromise1 = approvalController.add({
        id: 'foo1',
        origin: 'bar.baz',
        type: TYPE,
      });
      const rejectionPromise2 = approvalController.add({
        id: 'foo2',
        origin: 'bar.baz',
        type: 'myType2',
      });

      approvalController.reject('foo2', new Error('failure2'));
      approvalController.reject('foo1', new Error('failure1'));
      await expect(rejectionPromise2).rejects.toThrow('failure2');
      await expect(rejectionPromise1).rejects.toThrow('failure1');
      expect(deleteSpy).toHaveBeenCalledTimes(numDeletions);
    });

    it('throws on unknown id', () => {
      expect(() => approvalController.reject('foo', new Error('bar'))).toThrow(
        getIdNotFoundError('foo'),
      );
      expect(deleteSpy).toHaveBeenCalledTimes(numDeletions);
    });
  });

  describe('accept', () => {
    it('resolves accept promise when success callback is called', async () => {
      const approvalController = new ApprovalController({
        messenger: getRestrictedMessenger(),
        showApprovalRequest: sinon.spy(),
      });

      const approvalPromise = approvalController.add({
        id: ID_MOCK,
        origin: ORIGIN_MOCK,
        type: TYPE,
        expectsResult: true,
      });

      const resultPromise = approvalController.accept(ID_MOCK, VALUE_MOCK, {
        waitForResult: true,
      });

      const { resultCallbacks, value } = await approvalPromise;

      expect(value).toBe(VALUE_MOCK);

      resultCallbacks?.success(RESULT_MOCK);

      expect(await resultPromise).toStrictEqual({ value: RESULT_MOCK });
    });

    it('rejects accept promise when error callback is called', async () => {
      const approvalController = new ApprovalController({
        messenger: getRestrictedMessenger(),
        showApprovalRequest: sinon.spy(),
      });

      const approvalPromise = approvalController.add({
        id: ID_MOCK,
        origin: ORIGIN_MOCK,
        type: TYPE,
        expectsResult: true,
      });

      const resultPromise = approvalController.accept(ID_MOCK, VALUE_MOCK, {
        waitForResult: true,
      });

      const { resultCallbacks, value } = await approvalPromise;

      expect(value).toBe(VALUE_MOCK);

      resultCallbacks?.error(ERROR_MOCK);

      await expect(resultPromise).rejects.toThrow(ERROR_MOCK);
    });

    it('resolves request promise with empty result callbacks if accept does not wait for result', async () => {
      const approvalController = new ApprovalController({
        messenger: getRestrictedMessenger(),
        showApprovalRequest: sinon.spy(),
      });

      const approvalPromise = approvalController.add({
        id: ID_MOCK,
        origin: ORIGIN_MOCK,
        type: TYPE,
        expectsResult: true,
      });

      approvalController.accept(ID_MOCK, VALUE_MOCK);

      expect(await approvalPromise).toStrictEqual({
        resultCallbacks: undefined,
        value: VALUE_MOCK,
      });
    });

    it('throws if accept wants to wait but request does not expect result', async () => {
      const approvalController = new ApprovalController({
        messenger: getRestrictedMessenger(),
        showApprovalRequest: sinon.spy(),
      });

      approvalController.add({
        id: ID_MOCK,
        origin: ORIGIN_MOCK,
        type: TYPE,
      });

      await expect(
        approvalController.accept(ID_MOCK, VALUE_MOCK, {
          waitForResult: true,
        }),
      ).rejects.toThrow(new ApprovalRequestNoResultSupportError(ID_MOCK));
    });
  });

  describe('accept and reject', () => {
    it('accepts and rejects multiple approval promises out of order', async () => {
      const promise1 = approvalController.add({
        id: 'foo1',
        origin: 'bar.baz',
        type: TYPE,
      });
      const promise2 = approvalController.add({
        id: 'foo2',
        origin: 'bar.baz',
        type: 'myType2',
      });
      const promise3 = approvalController.add({
        id: 'foo3',
        origin: 'fizz.buzz',
        type: TYPE,
      });
      const promise4 = approvalController.add({
        id: 'foo4',
        origin: 'bar.baz',
        type: 'myType4',
      });

      approvalController.accept('foo2', 'success2');

      let result = await promise2;
      expect(result).toStrictEqual('success2');

      approvalController.reject('foo4', new Error('failure4'));
      await expect(promise4).rejects.toThrow('failure4');

      approvalController.reject('foo3', new Error('failure3'));
      await expect(promise3).rejects.toThrow('failure3');

      expect(approvalController.has({ origin: 'fizz.buzz' })).toStrictEqual(
        false,
      );
      expect(approvalController.has({ origin: 'bar.baz' })).toStrictEqual(true);

      approvalController.accept('foo1', 'success1');

      result = await promise1;
      expect(result).toStrictEqual('success1');

      expect(approvalController.has({ origin: 'bar.baz' })).toStrictEqual(
        false,
      );
    });
  });

  describe('clear', () => {
    it('does nothing if state is already empty', () => {
      expect(() =>
        approvalController.clear(new EthereumRpcError(1, 'clear')),
      ).not.toThrow();
    });

    it('deletes existing entries', async () => {
      const rejectSpy = jest.spyOn(approvalController, 'reject');

      approvalController
        .add({ id: 'foo2', origin: 'bar.baz', type: 'myType' })
        .catch((_error) => undefined);

      approvalController
        .add({ id: 'foo3', origin: 'fizz.buzz', type: 'myType' })
        .catch((_error) => undefined);

      approvalController.clear(new EthereumRpcError(1, 'clear'));

      expect(
        approvalController.state[PENDING_APPROVALS_STORE_KEY],
      ).toStrictEqual({});
      expect(rejectSpy).toHaveBeenCalledTimes(2);
    });

    it('rejects existing entries with a caller-specified error', async () => {
      const rejectPromise = approvalController.add({
        id: 'foo2',
        origin: 'bar.baz',
        type: 'myType',
      });

      approvalController.clear(new EthereumRpcError(1000, 'foo'));
      await expect(rejectPromise).rejects.toThrow(
        new EthereumRpcError(1000, 'foo'),
      );
    });
  });

  describe('updateRequestState', () => {
    it('updates the request state of a given approval request', () => {
      approvalController
        .add({
          id: 'foo2',
          origin: 'bar.baz',
          type: 'myType',
          requestState: { foo: 'bar' },
        })
        .catch((_error) => undefined);

      approvalController.updateRequestState({
        id: 'foo2',
        requestState: { foo: 'foobar' },
      });

      expect(approvalController.get('foo2')?.requestState).toStrictEqual({
        foo: 'foobar',
      });
    });

    it('throws on unknown id', () => {
      expect(() =>
        approvalController.updateRequestState({
          id: 'foo',
          requestState: { foo: 'bar' },
        }),
      ).toThrow(getIdNotFoundError('foo'));
    });
  });

  // We test this internal function before resolve, reject, and clear because
  // they are heavily dependent upon it.
  // TODO: Stop using private methods in tests
  describe('_delete', () => {
    it('deletes entry', () => {
      approvalController.add({ id: 'foo', origin: 'bar.baz', type: 'type' });

      (approvalController as any)._delete('foo');

      expect(
        !approvalController.has({ id: 'foo' }) &&
          !approvalController.has({ type: 'type' }) &&
          !approvalController.has({ origin: 'bar.baz' }) &&
          !approvalController.state[PENDING_APPROVALS_STORE_KEY].foo,
      ).toStrictEqual(true);
    });

    it('deletes one entry out of many without side-effects', () => {
      approvalController.add({ id: 'foo', origin: 'bar.baz', type: 'type1' });
      approvalController.add({ id: 'fizz', origin: 'bar.baz', type: 'type2' });

      (approvalController as any)._delete('fizz');

      expect(
        !approvalController.has({ id: 'fizz' }) &&
          !approvalController.has({ origin: 'bar.baz', type: 'type2' }),
      ).toStrictEqual(true);

      expect(
        approvalController.has({ id: 'foo' }) &&
          approvalController.has({ origin: 'bar.baz' }),
      ).toStrictEqual(true);
    });
  });

  describe('actions', () => {
    it('addApprovalRequest: shouldShowRequest = true', async () => {
      const messenger = new ControllerMessenger<
        ApprovalControllerActions,
        ApprovalControllerEvents
      >();

      approvalController = new ApprovalController({
        messenger: messenger.getRestricted({
          name: controllerName,
        }) as ApprovalControllerMessenger,
        showApprovalRequest,
      });

      messenger.call(
        'ApprovalController:addRequest',
        { id: 'foo', origin: 'bar.baz', type: TYPE },
        true,
      );
      expect(showApprovalRequest).toHaveBeenCalledTimes(1);
      expect(approvalController.has({ id: 'foo' })).toStrictEqual(true);
    });

    it('addApprovalRequest: shouldShowRequest = false', async () => {
      const messenger = new ControllerMessenger<
        ApprovalControllerActions,
        ApprovalControllerEvents
      >();

      approvalController = new ApprovalController({
        messenger: messenger.getRestricted({
          name: controllerName,
        }) as ApprovalControllerMessenger,
        showApprovalRequest,
      });

      messenger.call(
        'ApprovalController:addRequest',
        { id: 'foo', origin: 'bar.baz', type: TYPE },
        false,
      );
      expect(showApprovalRequest).toHaveBeenCalledTimes(0);
      expect(approvalController.has({ id: 'foo' })).toStrictEqual(true);
    });

    it('updateRequestState', () => {
      const messenger = new ControllerMessenger<
        ApprovalControllerActions,
        ApprovalControllerEvents
      >();

      approvalController = new ApprovalController({
        messenger: messenger.getRestricted({
          name: controllerName,
        }) as ApprovalControllerMessenger,
        showApprovalRequest,
      });

      approvalController.add({
        id: 'foo',
        origin: 'bar.baz',
        type: 'type1',
        requestState: { foo: 'bar' },
      });

      messenger.call('ApprovalController:updateRequestState', {
        id: 'foo',
        requestState: { foo: 'foobar' },
      });

      expect(approvalController.get('foo')?.requestState).toStrictEqual({
        foo: 'foobar',
      });
    });
  });

  describe('startFlow', () => {
    it.each([
      ['no options passed', undefined],
      ['partial options passed', {}],
      ['options passed', { id: 'id' }],
    ])(
      'adds flow to state and calls showApprovalRequest with %s',
      (_, approvalFlowOptions?: ApprovalFlowOptions) => {
        const result = approvalController.startFlow(approvalFlowOptions);

        const expectedFlow = {
          id: approvalFlowOptions?.id ?? expect.any(String),
        };
        expect(result).toStrictEqual(expectedFlow);
        expect(showApprovalRequest).toHaveBeenCalledTimes(1);
        expect(approvalController.state[APPROVAL_FLOWS_STORE_KEY]).toHaveLength(
          1,
        );
        expect(
          approvalController.state[APPROVAL_FLOWS_STORE_KEY][0],
        ).toStrictEqual(expectedFlow);
      },
    );
  });

  describe('endFlow', () => {
    it('fails to end flow if no flow exists', () => {
      expect(() => approvalController.endFlow('id')).toThrow(
        NoApprovalFlowsError,
      );
    });

    it('fails to end flow if id does not correspond the current flow', () => {
      approvalController.startFlow({ id: 'id' });

      expect(() => approvalController.endFlow('wrong-id')).toThrow(
        EndInvalidFlowError,
      );
    });

    it('ends flow if id corresponds with the current flow', () => {
      approvalController.startFlow({ id: 'id' });

      approvalController.endFlow('id');

      expect(approvalController.state[APPROVAL_FLOWS_STORE_KEY]).toHaveLength(
        0,
      );
    });
  });
});

// helpers

/**
 * Get an ID collision error.
 *
 * @param id - The ID with a collision.
 * @returns The ID collision error.
 */
function getIdCollisionError(id: string) {
  return getError(
    `Approval request with id '${id}' already exists.`,
    errorCodes.rpc.internal,
  );
}

/**
 * Get an origin type collision error.
 *
 * @param origin - The origin.
 * @param type - The type.
 * @returns An origin type collision error.
 */
function getOriginTypeCollisionError(origin: string, type = TYPE) {
  const message = `Request of type '${type}' already pending for origin ${origin}. Please wait.`;
  return getError(message, errorCodes.rpc.resourceUnavailable);
}

/**
 * Get an invalid ID error.
 *
 * @returns An invalid ID error.
 */
function getInvalidIdError() {
  return getError('Must specify non-empty string id.', errorCodes.rpc.internal);
}

/**
 * Get an "ID not found" error.
 *
 * @param id - The ID that was not found.
 * @returns An "ID not found" error.
 */
function getIdNotFoundError(id: string) {
  return getError(`Approval request with id '${id}' not found.`);
}

/**
 * Get an invalid ID type error.
 *
 * @returns An invalid ID type error.
 */
function getInvalidHasIdError() {
  return getError('May not specify non-string id.');
}

/**
 * Get an invalid origin type error.
 *
 * @returns The invalid origin type error.
 */
function getInvalidHasOriginError() {
  return getError('May not specify non-string origin.');
}

/**
 * Get an invalid type error.
 *
 * @returns The invalid type error.
 */
function getInvalidHasTypeError() {
  return getError('May not specify non-string type.');
}

/**
 * Get an invalid origin error.
 *
 * @returns The invalid origin error.
 */
function getInvalidOriginError() {
  return getError(
    'Must specify non-empty string origin.',
    errorCodes.rpc.internal,
  );
}

/**
 * Get an invalid request data error.
 *
 * @returns The invalid request data error.
 */
function getInvalidRequestDataError() {
  return getError(
    'Request data must be a plain object if specified.',
    errorCodes.rpc.internal,
  );
}

/**
 * Get an invalid request state error.
 *
 * @returns The invalid request data error.
 */
function getInvalidRequestStateError() {
  return getError(
    'Request state must be a plain object if specified.',
    errorCodes.rpc.internal,
  );
}

/**
 * Get an invalid type error.
 *
 * @param code - The error code.
 * @returns The invalid type error.
 */
function getInvalidTypeError(code: number) {
  return getError('Must specify non-empty string type.', code);
}

/**
 * Get an invalid params error.
 *
 * @returns The invalid params error.
 */
function getInvalidHasParamsError() {
  return getError('Must specify a valid combination of id, origin, and type.');
}

/**
 * Get an invalid approval count params error.
 *
 * @returns The invalid approval count params error.
 */
function getApprovalCountParamsError() {
  return getError('Must specify origin, type, or both.');
}

/**
 * Get an error.
 *
 * @param message - The error message.
 * @param code - The error code.
 * @returns An Error.
 */
function getError(message: string, code?: number) {
  const err: any = {
    name: 'Error',
    message,
  };
  if (code !== undefined) {
    err.code = code;
  }
  return err;
}<|MERGE_RESOLUTION|>--- conflicted
+++ resolved
@@ -7,17 +7,15 @@
   ApprovalControllerMessenger,
   ApprovalFlowOptions,
 } from './ApprovalController';
-<<<<<<< HEAD
-import { EndInvalidFlowError, NoApprovalFlowsError } from './errors';
+import {
+  ApprovalRequestNoResultSupportError,
+  EndInvalidFlowError,
+  NoApprovalFlowsError,
+} from './errors';
 
 const PENDING_APPROVALS_STORE_KEY = 'pendingApprovals';
 const APPROVAL_FLOWS_STORE_KEY = 'approvalFlows';
 
-=======
-import { ApprovalRequestNoResultSupportError } from './errors';
-
-const STORE_KEY = 'pendingApprovals';
->>>>>>> 154b9594
 const TYPE = 'TYPE';
 const ID_MOCK = 'TestId';
 const ORIGIN_MOCK = 'TestOrigin';
@@ -282,14 +280,6 @@
 
   describe('get', () => {
     it('gets entry', () => {
-<<<<<<< HEAD
-      approvalController.add({ id: 'foo', origin: 'bar.baz', type: 'myType' });
-=======
-      const approvalController = new ApprovalController({
-        messenger: getRestrictedMessenger(),
-        showApprovalRequest: sinon.spy(),
-      });
-
       approvalController.add({
         id: 'foo',
         origin: 'bar.baz',
@@ -297,19 +287,14 @@
         expectsResult: true,
       });
 
->>>>>>> 154b9594
       expect(approvalController.get('foo')).toStrictEqual({
         id: 'foo',
         origin: 'bar.baz',
         requestData: null,
         requestState: null,
         type: 'myType',
-<<<<<<< HEAD
         time: expect.any(Number),
-=======
-        time: 1,
         expectsResult: true,
->>>>>>> 154b9594
       });
     });
 
@@ -712,11 +697,6 @@
 
   describe('accept', () => {
     it('resolves accept promise when success callback is called', async () => {
-      const approvalController = new ApprovalController({
-        messenger: getRestrictedMessenger(),
-        showApprovalRequest: sinon.spy(),
-      });
-
       const approvalPromise = approvalController.add({
         id: ID_MOCK,
         origin: ORIGIN_MOCK,
@@ -738,11 +718,6 @@
     });
 
     it('rejects accept promise when error callback is called', async () => {
-      const approvalController = new ApprovalController({
-        messenger: getRestrictedMessenger(),
-        showApprovalRequest: sinon.spy(),
-      });
-
       const approvalPromise = approvalController.add({
         id: ID_MOCK,
         origin: ORIGIN_MOCK,
@@ -764,11 +739,6 @@
     });
 
     it('resolves request promise with empty result callbacks if accept does not wait for result', async () => {
-      const approvalController = new ApprovalController({
-        messenger: getRestrictedMessenger(),
-        showApprovalRequest: sinon.spy(),
-      });
-
       const approvalPromise = approvalController.add({
         id: ID_MOCK,
         origin: ORIGIN_MOCK,
@@ -785,11 +755,6 @@
     });
 
     it('throws if accept wants to wait but request does not expect result', async () => {
-      const approvalController = new ApprovalController({
-        messenger: getRestrictedMessenger(),
-        showApprovalRequest: sinon.spy(),
-      });
-
       approvalController.add({
         id: ID_MOCK,
         origin: ORIGIN_MOCK,
