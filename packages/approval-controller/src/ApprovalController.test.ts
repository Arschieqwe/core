import { errorCodes, EthereumRpcError } from 'eth-rpc-errors';
import { ControllerMessenger } from '@metamask/base-controller';
import {
  ApprovalController,
  ApprovalControllerActions,
  ApprovalControllerEvents,
  ApprovalControllerMessenger,
<<<<<<< HEAD
  ApprovalFlowOptions,
=======
  StartFlowOptions,
>>>>>>> ac58285b
} from './ApprovalController';
import {
  ApprovalRequestNoResultSupportError,
  EndInvalidFlowError,
  NoApprovalFlowsError,
} from './errors';

const PENDING_APPROVALS_STORE_KEY = 'pendingApprovals';
const APPROVAL_FLOWS_STORE_KEY = 'approvalFlows';
<<<<<<< HEAD
const APPROVAL_FLOW_TEXT_STORE_KEY = 'approvalFlowLoadingText';
=======
>>>>>>> ac58285b

const TYPE = 'TYPE';
const ID_MOCK = 'TestId';
const ORIGIN_MOCK = 'TestOrigin';
const VALUE_MOCK = 'TestValue';
const RESULT_MOCK = 'TestResult';
const ERROR_MOCK = new Error('TestError');

const controllerName = 'ApprovalController';

/**
 * Constructs a restricted controller messenger.
 *
 * @returns A restricted controller messenger.
 */
function getRestrictedMessenger() {
  const controllerMessenger = new ControllerMessenger<
    ApprovalControllerActions,
    ApprovalControllerEvents
  >();
  const messenger = controllerMessenger.getRestricted<
    typeof controllerName,
    never,
    never
  >({
    name: 'ApprovalController',
  });
  return messenger;
}

describe('approval controller', () => {
  let approvalController: ApprovalController;
  let showApprovalRequest: jest.Mock;

  beforeEach(() => {
    showApprovalRequest = jest.fn();
    approvalController = new ApprovalController({
      messenger: getRestrictedMessenger(),
      showApprovalRequest,
    });
  });

  describe('add', () => {
    it('validates input', () => {
      expect(() =>
        approvalController.add({ id: null, origin: 'bar.baz' } as any),
      ).toThrow(getInvalidIdError());

      expect(() => approvalController.add({ id: 'foo' } as any)).toThrow(
        getInvalidOriginError(),
      );

      expect(() =>
        approvalController.add({ id: 'foo', origin: true } as any),
      ).toThrow(getInvalidOriginError());

      expect(() =>
        approvalController.add({
          id: 'foo',
          origin: 'bar.baz',
          type: {},
        } as any),
      ).toThrow(getInvalidTypeError(errorCodes.rpc.internal));

      expect(() =>
        approvalController.add({
          id: 'foo',
          origin: 'bar.baz',
          type: '',
        } as any),
      ).toThrow(getInvalidTypeError(errorCodes.rpc.internal));

      expect(() =>
        approvalController.add({
          id: 'foo',
          origin: 'bar.baz',
          type: 'type',
          requestData: 'foo',
        } as any),
      ).toThrow(getInvalidRequestDataError());

      expect(() =>
        approvalController.add({
          id: 'foo',
          origin: 'bar.baz',
          type: 'type',
          requestState: 'foo',
        } as any),
      ).toThrow(getInvalidRequestStateError());
    });

    it('adds correctly specified entry', () => {
      expect(() =>
        approvalController.add({
          id: 'foo',
          origin: 'bar.baz',
          type: TYPE,
          expectsResult: true,
        }),
      ).not.toThrow();

      expect(approvalController.has({ id: 'foo' })).toStrictEqual(true);

      expect(
        approvalController.has({ origin: 'bar.baz', type: TYPE }),
      ).toStrictEqual(true);

      expect(
        approvalController.state[PENDING_APPROVALS_STORE_KEY],
      ).toStrictEqual({
        foo: {
          id: 'foo',
          origin: 'bar.baz',
          requestData: null,
          requestState: null,
          time: expect.any(Number),
          type: TYPE,
          expectsResult: true,
        },
      });
    });

    it('adds id if non provided', () => {
      expect(() =>
        approvalController.add({
          id: undefined,
          origin: 'bar.baz',
          type: TYPE,
        }),
      ).not.toThrow();

      const id = Object.keys(
        approvalController.state[PENDING_APPROVALS_STORE_KEY],
      )[0];
      expect(id && typeof id === 'string').toStrictEqual(true);
    });

    it('adds correctly specified entry with request data', () => {
      expect(() =>
        approvalController.add({
          id: 'foo',
          origin: 'bar.baz',
          type: 'myType',
          requestData: { foo: 'bar' },
        }),
      ).not.toThrow();

      expect(approvalController.has({ id: 'foo' })).toStrictEqual(true);
      expect(approvalController.has({ origin: 'bar.baz' })).toStrictEqual(true);
      expect(approvalController.has({ type: 'myType' })).toStrictEqual(true);
      expect(
        approvalController.state[PENDING_APPROVALS_STORE_KEY].foo.requestData,
      ).toStrictEqual({ foo: 'bar' });
    });

    it('adds correctly specified entry with request state', () => {
      expect(() =>
        approvalController.add({
          id: 'foo',
          origin: 'bar.baz',
          type: 'myType',
          requestState: { foo: 'bar' },
        }),
      ).not.toThrow();

      expect(approvalController.has({ id: 'foo' })).toStrictEqual(true);
      expect(approvalController.has({ origin: 'bar.baz' })).toStrictEqual(true);
      expect(approvalController.has({ type: 'myType' })).toStrictEqual(true);
      expect(
        approvalController.state[PENDING_APPROVALS_STORE_KEY].foo.requestState,
      ).toStrictEqual({ foo: 'bar' });
    });

    it('adds multiple entries for same origin with different types and ids', () => {
      const ORIGIN = 'bar.baz';

      expect(() =>
        approvalController.add({ id: 'foo1', origin: ORIGIN, type: 'myType1' }),
      ).not.toThrow();

      expect(() =>
        approvalController.add({ id: 'foo2', origin: ORIGIN, type: 'myType2' }),
      ).not.toThrow();

      expect(
        approvalController.has({ id: 'foo1' }) &&
          approvalController.has({ id: 'foo2' }),
      ).toStrictEqual(true);

      expect(
        approvalController.has({ origin: ORIGIN }) &&
          approvalController.has({ origin: ORIGIN, type: 'myType1' }) &&
          approvalController.has({ origin: ORIGIN, type: 'myType2' }),
      ).toStrictEqual(true);
    });

    it('throws on id collision', () => {
      expect(() =>
        approvalController.add({ id: 'foo', origin: 'bar.baz', type: TYPE }),
      ).not.toThrow();

      expect(() =>
        approvalController.add({ id: 'foo', origin: 'fizz.buzz', type: TYPE }),
      ).toThrow(getIdCollisionError('foo'));
    });

    it('throws on origin and type collision', () => {
      expect(() =>
        approvalController.add({
          id: 'foo',
          origin: 'bar.baz',
          type: 'myType',
        }),
      ).not.toThrow();

      expect(() =>
        approvalController.add({
          id: 'foo1',
          origin: 'bar.baz',
          type: 'myType',
        }),
      ).toThrow(getOriginTypeCollisionError('bar.baz', 'myType'));
    });

    it('does not throw on origin and type collision if type excluded', () => {
      approvalController = new ApprovalController({
        messenger: getRestrictedMessenger(),
        showApprovalRequest,
        typesExcludedFromRateLimiting: ['myType'],
      });

      expect(() =>
        approvalController.add({
          id: 'foo',
          origin: 'bar.baz',
          type: 'myType',
        }),
      ).not.toThrow();

      expect(() =>
        approvalController.add({
          id: 'foo1',
          origin: 'bar.baz',
          type: 'myType',
        }),
      ).not.toThrow();
    });
  });

  // otherwise tested by 'add' above
  describe('addAndShowApprovalRequest', () => {
    it('addAndShowApprovalRequest', () => {
      const result = approvalController.addAndShowApprovalRequest({
        id: 'foo',
        origin: 'bar.baz',
        type: 'myType',
        requestData: { foo: 'bar' },
      });
      expect(result instanceof Promise).toStrictEqual(true);
      expect(showApprovalRequest).toHaveBeenCalledTimes(1);
    });
  });

  describe('get', () => {
    it('gets entry', () => {
      approvalController.add({
        id: 'foo',
        origin: 'bar.baz',
        type: 'myType',
        expectsResult: true,
      });

      expect(approvalController.get('foo')).toStrictEqual({
        id: 'foo',
        origin: 'bar.baz',
        requestData: null,
        requestState: null,
        type: 'myType',
        time: expect.any(Number),
        expectsResult: true,
      });
    });

    it('returns undefined for non-existing entry', () => {
      approvalController.add({ id: 'foo', origin: 'bar.baz', type: 'type' });

      expect(approvalController.get('fizz')).toBeUndefined();

      expect((approvalController as any).get()).toBeUndefined();

      expect(approvalController.get({} as any)).toBeUndefined();
    });
  });

  describe('getApprovalCount', () => {
    let addWithCatch: (args: any) => void;

    beforeEach(() => {
      addWithCatch = (args: any) =>
        approvalController.add(args).catch(() => undefined);
    });

    it('validates input', () => {
      expect(() => approvalController.getApprovalCount()).toThrow(
        getApprovalCountParamsError(),
      );

      expect(() => approvalController.getApprovalCount({})).toThrow(
        getApprovalCountParamsError(),
      );

      expect(() =>
        approvalController.getApprovalCount({ origin: null } as any),
      ).toThrow(getApprovalCountParamsError());

      expect(() =>
        approvalController.getApprovalCount({ type: false } as any),
      ).toThrow(getApprovalCountParamsError());
    });

    it('gets the count when specifying origin and type', () => {
      addWithCatch({ id: '1', origin: 'origin1', type: TYPE });
      addWithCatch({ id: '2', origin: 'origin1', type: 'type1' });
      addWithCatch({ id: '3', origin: 'origin2', type: 'type1' });

      expect(
        approvalController.getApprovalCount({ origin: 'origin1', type: TYPE }),
      ).toStrictEqual(1);

      expect(
        approvalController.getApprovalCount({
          origin: 'origin1',
          type: 'type1',
        }),
      ).toStrictEqual(1);

      expect(
        approvalController.getApprovalCount({
          origin: 'origin1',
          type: 'type2',
        }),
      ).toStrictEqual(0);

      expect(
        approvalController.getApprovalCount({ origin: 'origin2', type: TYPE }),
      ).toStrictEqual(0);

      expect(
        approvalController.getApprovalCount({
          origin: 'origin2',
          type: 'type1',
        }),
      ).toStrictEqual(1);

      expect(
        approvalController.getApprovalCount({
          origin: 'origin2',
          type: 'type2',
        }),
      ).toStrictEqual(0);

      expect(
        approvalController.getApprovalCount({ origin: 'origin3', type: TYPE }),
      ).toStrictEqual(0);

      expect(
        approvalController.getApprovalCount({
          origin: 'origin3',
          type: 'type1',
        }),
      ).toStrictEqual(0);

      expect(
        approvalController.getApprovalCount({
          origin: 'origin3',
          type: 'type2',
        }),
      ).toStrictEqual(0);
    });

    it('gets the count when specifying origin only', () => {
      addWithCatch({ id: '1', origin: 'origin1', type: 'type0' });
      addWithCatch({ id: '2', origin: 'origin1', type: 'type1' });
      addWithCatch({ id: '3', origin: 'origin2', type: 'type1' });

      expect(
        approvalController.getApprovalCount({ origin: 'origin1' }),
      ).toStrictEqual(2);

      expect(
        approvalController.getApprovalCount({ origin: 'origin2' }),
      ).toStrictEqual(1);

      expect(
        approvalController.getApprovalCount({ origin: 'origin3' }),
      ).toStrictEqual(0);
    });

    it('gets the count when specifying type only', () => {
      addWithCatch({ id: '2', origin: 'origin1', type: 'type1' });
      addWithCatch({ id: '3', origin: 'origin2', type: 'type1' });
      addWithCatch({ id: '4', origin: 'origin2', type: 'type2' });

      expect(
        approvalController.getApprovalCount({ type: 'type1' }),
      ).toStrictEqual(2);

      expect(
        approvalController.getApprovalCount({ type: 'type2' }),
      ).toStrictEqual(1);

      expect(
        approvalController.getApprovalCount({ type: 'type3' }),
      ).toStrictEqual(0);
    });

    it('gets the count when specifying origin and type with type excluded from rate limiting', () => {
      approvalController = new ApprovalController({
        messenger: getRestrictedMessenger(),
        showApprovalRequest,
        typesExcludedFromRateLimiting: [TYPE],
      });

      addWithCatch({ id: '1', origin: 'origin1', type: TYPE });
      addWithCatch({ id: '2', origin: 'origin1', type: TYPE });

      expect(
        approvalController.getApprovalCount({ origin: 'origin1', type: TYPE }),
      ).toStrictEqual(2);
    });
  });

  describe('getTotalApprovalCount', () => {
    it('gets the total approval count', () => {
      expect(approvalController.getTotalApprovalCount()).toStrictEqual(0);

      const addWithCatch = (args: any) =>
        approvalController.add(args).catch(() => undefined);

      addWithCatch({ id: '1', origin: 'origin1', type: 'type0' });
      expect(approvalController.getTotalApprovalCount()).toStrictEqual(1);

      addWithCatch({ id: '2', origin: 'origin1', type: 'type1' });
      expect(approvalController.getTotalApprovalCount()).toStrictEqual(2);

      addWithCatch({ id: '3', origin: 'origin2', type: 'type1' });
      expect(approvalController.getTotalApprovalCount()).toStrictEqual(3);

      approvalController.reject('2', new Error('foo'));
      expect(approvalController.getTotalApprovalCount()).toStrictEqual(2);

      approvalController.clear(new EthereumRpcError(1, 'clear'));
      expect(approvalController.getTotalApprovalCount()).toStrictEqual(0);
    });

    it('gets the total approval count with type excluded from rate limiting', () => {
      approvalController = new ApprovalController({
        messenger: getRestrictedMessenger(),
        showApprovalRequest,
        typesExcludedFromRateLimiting: ['type0'],
      });
      expect(approvalController.getTotalApprovalCount()).toStrictEqual(0);

      const addWithCatch = (args: any) =>
        approvalController.add(args).catch(() => undefined);

      addWithCatch({ id: '1', origin: 'origin1', type: 'type0' });
      expect(approvalController.getTotalApprovalCount()).toStrictEqual(1);

      addWithCatch({ id: '2', origin: 'origin1', type: 'type0' });
      expect(approvalController.getTotalApprovalCount()).toStrictEqual(2);

      approvalController.reject('2', new Error('foo'));
      expect(approvalController.getTotalApprovalCount()).toStrictEqual(1);

      approvalController.clear(new EthereumRpcError(1, 'clear'));
      expect(approvalController.getTotalApprovalCount()).toStrictEqual(0);
    });
  });

  describe('has', () => {
    it('validates input', () => {
      expect(() => approvalController.has()).toThrow(
        getInvalidHasParamsError(),
      );

      expect(() => approvalController.has({})).toThrow(
        getInvalidHasParamsError(),
      );

      expect(() => approvalController.has({ id: true } as any)).toThrow(
        getInvalidHasIdError(),
      );

      expect(() => approvalController.has({ origin: true } as any)).toThrow(
        getInvalidHasOriginError(),
      );

      expect(() => approvalController.has({ type: true } as any)).toThrow(
        getInvalidHasTypeError(),
      );

      expect(() =>
        approvalController.has({ origin: 'foo', type: true } as any),
      ).toThrow(getInvalidHasTypeError());
    });

    it('returns true for existing entry by id', () => {
      approvalController.add({ id: 'foo', origin: 'bar.baz', type: TYPE });

      expect(approvalController.has({ id: 'foo' })).toStrictEqual(true);
    });

    it('returns true for existing entry by origin', () => {
      approvalController.add({ id: 'foo', origin: 'bar.baz', type: TYPE });

      expect(approvalController.has({ origin: 'bar.baz' })).toStrictEqual(true);
    });

    it('returns true for existing entry by origin and type', () => {
      approvalController.add({ id: 'foo', origin: 'bar.baz', type: 'myType' });

      expect(
        approvalController.has({ origin: 'bar.baz', type: 'myType' }),
      ).toStrictEqual(true);
    });

    it('returns true for existing type', () => {
      approvalController.add({ id: 'foo', origin: 'bar.baz', type: 'myType' });

      expect(approvalController.has({ type: 'myType' })).toStrictEqual(true);
    });

    it('returns false for non-existing entry by id', () => {
      approvalController.add({ id: 'foo', origin: 'bar.baz', type: TYPE });

      expect(approvalController.has({ id: 'fizz' })).toStrictEqual(false);
    });

    it('returns false for non-existing entry by origin', () => {
      approvalController.add({ id: 'foo', origin: 'bar.baz', type: TYPE });

      expect(approvalController.has({ origin: 'fizz.buzz' })).toStrictEqual(
        false,
      );
    });

    it('returns false for non-existing entry by existing origin and non-existing type', () => {
      approvalController.add({ id: 'foo', origin: 'bar.baz', type: TYPE });

      expect(
        approvalController.has({ origin: 'bar.baz', type: 'myType' }),
      ).toStrictEqual(false);
    });

    it('returns false for non-existing entry by non-existing origin and existing type', () => {
      approvalController.add({ id: 'foo', origin: 'bar.baz', type: 'myType' });

      expect(
        approvalController.has({ origin: 'fizz.buzz', type: 'myType' }),
      ).toStrictEqual(false);
    });

    it('returns false for non-existing entry by type', () => {
      approvalController.add({ id: 'foo', origin: 'bar.baz', type: 'myType1' });

      expect(approvalController.has({ type: 'myType2' })).toStrictEqual(false);
    });
  });

  describe('resolve', () => {
    let numDeletions: number;
    let deleteSpy: jest.SpyInstance;

    beforeEach(() => {
      // TODO: Stop using private methods in tests
      deleteSpy = jest.spyOn(approvalController as any, '_delete');
      numDeletions = 0;
    });

    it('resolves approval promise', async () => {
      numDeletions = 1;

      const approvalPromise = approvalController.add({
        id: 'foo',
        origin: 'bar.baz',
        type: 'myType',
      });
      approvalController.accept('foo', 'success');

      const result = await approvalPromise;
      expect(result).toStrictEqual('success');
      expect(deleteSpy).toHaveBeenCalledTimes(numDeletions);
    });

    it('resolves multiple approval promises out of order', async () => {
      numDeletions = 2;

      const approvalPromise1 = approvalController.add({
        id: 'foo1',
        origin: 'bar.baz',
        type: 'myType1',
      });
      const approvalPromise2 = approvalController.add({
        id: 'foo2',
        origin: 'bar.baz',
        type: 'myType2',
      });

      approvalController.accept('foo2', 'success2');

      let result = await approvalPromise2;
      expect(result).toStrictEqual('success2');

      approvalController.accept('foo1', 'success1');

      result = await approvalPromise1;
      expect(result).toStrictEqual('success1');
      expect(deleteSpy).toHaveBeenCalledTimes(numDeletions);
    });

    it('throws on unknown id', () => {
      expect(() => approvalController.accept('foo')).toThrow(
        getIdNotFoundError('foo'),
      );
      expect(deleteSpy).toHaveBeenCalledTimes(numDeletions);
    });
  });

  describe('reject', () => {
    let numDeletions: number;
    let deleteSpy: jest.SpyInstance;

    beforeEach(() => {
      // TODO: Stop using private methods in tests
      deleteSpy = jest.spyOn(approvalController as any, '_delete');
      numDeletions = 0;
    });

    it('rejects approval promise', async () => {
      numDeletions = 1;
      const approvalPromise = approvalController.add({
        id: 'foo',
        origin: 'bar.baz',
        type: TYPE,
      });
      approvalController.reject('foo', new Error('failure'));
      await expect(approvalPromise).rejects.toThrow('failure');
      expect(deleteSpy).toHaveBeenCalledTimes(numDeletions);
    });

    it('rejects multiple approval promises out of order', async () => {
      numDeletions = 2;

      const rejectionPromise1 = approvalController.add({
        id: 'foo1',
        origin: 'bar.baz',
        type: TYPE,
      });
      const rejectionPromise2 = approvalController.add({
        id: 'foo2',
        origin: 'bar.baz',
        type: 'myType2',
      });

      approvalController.reject('foo2', new Error('failure2'));
      approvalController.reject('foo1', new Error('failure1'));
      await expect(rejectionPromise2).rejects.toThrow('failure2');
      await expect(rejectionPromise1).rejects.toThrow('failure1');
      expect(deleteSpy).toHaveBeenCalledTimes(numDeletions);
    });

    it('throws on unknown id', () => {
      expect(() => approvalController.reject('foo', new Error('bar'))).toThrow(
        getIdNotFoundError('foo'),
      );
      expect(deleteSpy).toHaveBeenCalledTimes(numDeletions);
    });
  });

  describe('accept', () => {
    it('resolves accept promise when success callback is called', async () => {
      const approvalPromise = approvalController.add({
        id: ID_MOCK,
        origin: ORIGIN_MOCK,
        type: TYPE,
        expectsResult: true,
      });

      const resultPromise = approvalController.accept(ID_MOCK, VALUE_MOCK, {
        waitForResult: true,
      });

      const { resultCallbacks, value } = await approvalPromise;

      expect(value).toBe(VALUE_MOCK);

      resultCallbacks?.success(RESULT_MOCK);

      expect(await resultPromise).toStrictEqual({ value: RESULT_MOCK });
    });

    it('rejects accept promise when error callback is called', async () => {
      const approvalPromise = approvalController.add({
        id: ID_MOCK,
        origin: ORIGIN_MOCK,
        type: TYPE,
        expectsResult: true,
      });

      const resultPromise = approvalController.accept(ID_MOCK, VALUE_MOCK, {
        waitForResult: true,
      });

      const { resultCallbacks, value } = await approvalPromise;

      expect(value).toBe(VALUE_MOCK);

      resultCallbacks?.error(ERROR_MOCK);

      await expect(resultPromise).rejects.toThrow(ERROR_MOCK);
    });

    it('resolves request promise with empty result callbacks if accept does not wait for result', async () => {
      const approvalPromise = approvalController.add({
        id: ID_MOCK,
        origin: ORIGIN_MOCK,
        type: TYPE,
        expectsResult: true,
      });

      approvalController.accept(ID_MOCK, VALUE_MOCK);

      expect(await approvalPromise).toStrictEqual({
        resultCallbacks: undefined,
        value: VALUE_MOCK,
      });
    });

    it('throws if accept wants to wait but request does not expect result', async () => {
      approvalController.add({
        id: ID_MOCK,
        origin: ORIGIN_MOCK,
        type: TYPE,
      });

      await expect(
        approvalController.accept(ID_MOCK, VALUE_MOCK, {
          waitForResult: true,
        }),
      ).rejects.toThrow(new ApprovalRequestNoResultSupportError(ID_MOCK));
    });
  });

  describe('accept and reject', () => {
    it('accepts and rejects multiple approval promises out of order', async () => {
      const promise1 = approvalController.add({
        id: 'foo1',
        origin: 'bar.baz',
        type: TYPE,
      });
      const promise2 = approvalController.add({
        id: 'foo2',
        origin: 'bar.baz',
        type: 'myType2',
      });
      const promise3 = approvalController.add({
        id: 'foo3',
        origin: 'fizz.buzz',
        type: TYPE,
      });
      const promise4 = approvalController.add({
        id: 'foo4',
        origin: 'bar.baz',
        type: 'myType4',
      });

      approvalController.accept('foo2', 'success2');

      let result = await promise2;
      expect(result).toStrictEqual('success2');

      approvalController.reject('foo4', new Error('failure4'));
      await expect(promise4).rejects.toThrow('failure4');

      approvalController.reject('foo3', new Error('failure3'));
      await expect(promise3).rejects.toThrow('failure3');

      expect(approvalController.has({ origin: 'fizz.buzz' })).toStrictEqual(
        false,
      );
      expect(approvalController.has({ origin: 'bar.baz' })).toStrictEqual(true);

      approvalController.accept('foo1', 'success1');

      result = await promise1;
      expect(result).toStrictEqual('success1');

      expect(approvalController.has({ origin: 'bar.baz' })).toStrictEqual(
        false,
      );
    });
  });

  describe('clear', () => {
    it('does nothing if state is already empty', () => {
      expect(() =>
        approvalController.clear(new EthereumRpcError(1, 'clear')),
      ).not.toThrow();
    });

    it('deletes existing entries', async () => {
      const rejectSpy = jest.spyOn(approvalController, 'reject');

      approvalController
        .add({ id: 'foo2', origin: 'bar.baz', type: 'myType' })
        .catch((_error) => undefined);

      approvalController
        .add({ id: 'foo3', origin: 'fizz.buzz', type: 'myType' })
        .catch((_error) => undefined);

      approvalController.clear(new EthereumRpcError(1, 'clear'));

      expect(
        approvalController.state[PENDING_APPROVALS_STORE_KEY],
      ).toStrictEqual({});
      expect(rejectSpy).toHaveBeenCalledTimes(2);
    });

    it('rejects existing entries with a caller-specified error', async () => {
      const rejectPromise = approvalController.add({
        id: 'foo2',
        origin: 'bar.baz',
        type: 'myType',
      });

      approvalController.clear(new EthereumRpcError(1000, 'foo'));
      await expect(rejectPromise).rejects.toThrow(
        new EthereumRpcError(1000, 'foo'),
      );
    });

    it('does not clear approval flows', async () => {
      approvalController.startFlow();

      approvalController.clear(new EthereumRpcError(1, 'clear'));

      expect(approvalController.state[APPROVAL_FLOWS_STORE_KEY]).toHaveLength(
        1,
      );
    });
  });

  describe('updateRequestState', () => {
    it('updates the request state of a given approval request', () => {
      approvalController
        .add({
          id: 'foo2',
          origin: 'bar.baz',
          type: 'myType',
          requestState: { foo: 'bar' },
        })
        .catch((_error) => undefined);

      approvalController.updateRequestState({
        id: 'foo2',
        requestState: { foo: 'foobar' },
      });

      expect(approvalController.get('foo2')?.requestState).toStrictEqual({
        foo: 'foobar',
      });
    });

    it('throws on unknown id', () => {
      expect(() =>
        approvalController.updateRequestState({
          id: 'foo',
          requestState: { foo: 'bar' },
        }),
      ).toThrow(getIdNotFoundError('foo'));
    });
  });

  // We test this internal function before resolve, reject, and clear because
  // they are heavily dependent upon it.
  // TODO: Stop using private methods in tests
  describe('_delete', () => {
    it('deletes entry', () => {
      approvalController.add({ id: 'foo', origin: 'bar.baz', type: 'type' });

      (approvalController as any)._delete('foo');

      expect(
        !approvalController.has({ id: 'foo' }) &&
          !approvalController.has({ type: 'type' }) &&
          !approvalController.has({ origin: 'bar.baz' }) &&
          !approvalController.state[PENDING_APPROVALS_STORE_KEY].foo,
      ).toStrictEqual(true);
    });

    it('deletes one entry out of many without side-effects', () => {
      approvalController.add({ id: 'foo', origin: 'bar.baz', type: 'type1' });
      approvalController.add({ id: 'fizz', origin: 'bar.baz', type: 'type2' });

      (approvalController as any)._delete('fizz');

      expect(
        !approvalController.has({ id: 'fizz' }) &&
          !approvalController.has({ origin: 'bar.baz', type: 'type2' }),
      ).toStrictEqual(true);

      expect(
        approvalController.has({ id: 'foo' }) &&
          approvalController.has({ origin: 'bar.baz' }),
      ).toStrictEqual(true);
    });
  });

  describe('actions', () => {
    it('addApprovalRequest: shouldShowRequest = true', async () => {
      const messenger = new ControllerMessenger<
        ApprovalControllerActions,
        ApprovalControllerEvents
      >();

      approvalController = new ApprovalController({
        messenger: messenger.getRestricted({
          name: controllerName,
        }) as ApprovalControllerMessenger,
        showApprovalRequest,
      });

      messenger.call(
        'ApprovalController:addRequest',
        { id: 'foo', origin: 'bar.baz', type: TYPE },
        true,
      );
      expect(showApprovalRequest).toHaveBeenCalledTimes(1);
      expect(approvalController.has({ id: 'foo' })).toStrictEqual(true);
    });

    it('addApprovalRequest: shouldShowRequest = false', async () => {
      const messenger = new ControllerMessenger<
        ApprovalControllerActions,
        ApprovalControllerEvents
      >();

      approvalController = new ApprovalController({
        messenger: messenger.getRestricted({
          name: controllerName,
        }) as ApprovalControllerMessenger,
        showApprovalRequest,
      });

      messenger.call(
        'ApprovalController:addRequest',
        { id: 'foo', origin: 'bar.baz', type: TYPE },
        false,
      );
      expect(showApprovalRequest).toHaveBeenCalledTimes(0);
      expect(approvalController.has({ id: 'foo' })).toStrictEqual(true);
    });

    it('updateRequestState', () => {
      const messenger = new ControllerMessenger<
        ApprovalControllerActions,
        ApprovalControllerEvents
      >();

      approvalController = new ApprovalController({
        messenger: messenger.getRestricted({
          name: controllerName,
        }) as ApprovalControllerMessenger,
        showApprovalRequest,
      });

      approvalController.add({
        id: 'foo',
        origin: 'bar.baz',
        type: 'type1',
        requestState: { foo: 'bar' },
      });

      messenger.call('ApprovalController:updateRequestState', {
        id: 'foo',
        requestState: { foo: 'foobar' },
      });

      expect(approvalController.get('foo')?.requestState).toStrictEqual({
        foo: 'foobar',
      });
    });
  });

  describe('startFlow', () => {
    it.each([
      ['no options passed', undefined],
      ['partial options passed', {}],
      ['options passed', { id: 'id' }],
    ])(
      'adds flow to state and calls showApprovalRequest with %s',
<<<<<<< HEAD
      (_, approvalFlowOptions?: ApprovalFlowOptions) => {
=======
      (_, approvalFlowOptions?: StartFlowOptions) => {
>>>>>>> ac58285b
        const result = approvalController.startFlow(approvalFlowOptions);

        const expectedFlow = {
          id: approvalFlowOptions?.id ?? expect.any(String),
        };
        expect(result).toStrictEqual(expectedFlow);
        expect(showApprovalRequest).toHaveBeenCalledTimes(1);
        expect(approvalController.state[APPROVAL_FLOWS_STORE_KEY]).toHaveLength(
          1,
        );
        expect(
          approvalController.state[APPROVAL_FLOWS_STORE_KEY][0],
        ).toStrictEqual(expectedFlow);
      },
    );
  });

  describe('endFlow', () => {
    it('fails to end flow if no flow exists', () => {
<<<<<<< HEAD
      expect(() => approvalController.endFlow('id')).toThrow(
=======
      expect(() => approvalController.endFlow({ id: 'id' })).toThrow(
>>>>>>> ac58285b
        NoApprovalFlowsError,
      );
    });

    it('fails to end flow if id does not correspond the current flow', () => {
      approvalController.startFlow({ id: 'id' });

<<<<<<< HEAD
      expect(() => approvalController.endFlow('wrong-id')).toThrow(
=======
      expect(() => approvalController.endFlow({ id: 'wrong-id' })).toThrow(
>>>>>>> ac58285b
        EndInvalidFlowError,
      );
    });

    it('ends flow if id corresponds with the current flow', () => {
      approvalController.startFlow({ id: 'id' });

<<<<<<< HEAD
      approvalController.endFlow('id');
=======
      approvalController.endFlow({ id: 'id' });
>>>>>>> ac58285b

      expect(approvalController.state[APPROVAL_FLOWS_STORE_KEY]).toHaveLength(
        0,
      );
    });
  });
<<<<<<< HEAD

  describe('setFlowLoadingText', () => {
    it('changes the loading text for the approval the flow', () => {
      const mockLoadingText = 'Mock Loading Text';
      approvalController.setFlowLoadingText(mockLoadingText);

      expect(
        approvalController.state[APPROVAL_FLOW_TEXT_STORE_KEY],
      ).toStrictEqual(mockLoadingText);
    });

    it('sets the loading text back to null for the approval the flow', () => {
      approvalController.setFlowLoadingText(null);

      expect(approvalController.state[APPROVAL_FLOW_TEXT_STORE_KEY]).toBeNull();
    });
  });
=======
>>>>>>> ac58285b
});

// helpers

/**
 * Get an ID collision error.
 *
 * @param id - The ID with a collision.
 * @returns The ID collision error.
 */
function getIdCollisionError(id: string) {
  return getError(
    `Approval request with id '${id}' already exists.`,
    errorCodes.rpc.internal,
  );
}

/**
 * Get an origin type collision error.
 *
 * @param origin - The origin.
 * @param type - The type.
 * @returns An origin type collision error.
 */
function getOriginTypeCollisionError(origin: string, type = TYPE) {
  const message = `Request of type '${type}' already pending for origin ${origin}. Please wait.`;
  return getError(message, errorCodes.rpc.resourceUnavailable);
}

/**
 * Get an invalid ID error.
 *
 * @returns An invalid ID error.
 */
function getInvalidIdError() {
  return getError('Must specify non-empty string id.', errorCodes.rpc.internal);
}

/**
 * Get an "ID not found" error.
 *
 * @param id - The ID that was not found.
 * @returns An "ID not found" error.
 */
function getIdNotFoundError(id: string) {
  return getError(`Approval request with id '${id}' not found.`);
}

/**
 * Get an invalid ID type error.
 *
 * @returns An invalid ID type error.
 */
function getInvalidHasIdError() {
  return getError('May not specify non-string id.');
}

/**
 * Get an invalid origin type error.
 *
 * @returns The invalid origin type error.
 */
function getInvalidHasOriginError() {
  return getError('May not specify non-string origin.');
}

/**
 * Get an invalid type error.
 *
 * @returns The invalid type error.
 */
function getInvalidHasTypeError() {
  return getError('May not specify non-string type.');
}

/**
 * Get an invalid origin error.
 *
 * @returns The invalid origin error.
 */
function getInvalidOriginError() {
  return getError(
    'Must specify non-empty string origin.',
    errorCodes.rpc.internal,
  );
}

/**
 * Get an invalid request data error.
 *
 * @returns The invalid request data error.
 */
function getInvalidRequestDataError() {
  return getError(
    'Request data must be a plain object if specified.',
    errorCodes.rpc.internal,
  );
}

/**
 * Get an invalid request state error.
 *
 * @returns The invalid request data error.
 */
function getInvalidRequestStateError() {
  return getError(
    'Request state must be a plain object if specified.',
    errorCodes.rpc.internal,
  );
}

/**
 * Get an invalid type error.
 *
 * @param code - The error code.
 * @returns The invalid type error.
 */
function getInvalidTypeError(code: number) {
  return getError('Must specify non-empty string type.', code);
}

/**
 * Get an invalid params error.
 *
 * @returns The invalid params error.
 */
function getInvalidHasParamsError() {
  return getError('Must specify a valid combination of id, origin, and type.');
}

/**
 * Get an invalid approval count params error.
 *
 * @returns The invalid approval count params error.
 */
function getApprovalCountParamsError() {
  return getError('Must specify origin, type, or both.');
}

/**
 * Get an error.
 *
 * @param message - The error message.
 * @param code - The error code.
 * @returns An Error.
 */
function getError(message: string, code?: number) {
  const err: any = {
    name: 'Error',
    message,
  };
  if (code !== undefined) {
    err.code = code;
  }
  return err;
}<|MERGE_RESOLUTION|>--- conflicted
+++ resolved
@@ -5,11 +5,7 @@
   ApprovalControllerActions,
   ApprovalControllerEvents,
   ApprovalControllerMessenger,
-<<<<<<< HEAD
-  ApprovalFlowOptions,
-=======
   StartFlowOptions,
->>>>>>> ac58285b
 } from './ApprovalController';
 import {
   ApprovalRequestNoResultSupportError,
@@ -19,10 +15,7 @@
 
 const PENDING_APPROVALS_STORE_KEY = 'pendingApprovals';
 const APPROVAL_FLOWS_STORE_KEY = 'approvalFlows';
-<<<<<<< HEAD
 const APPROVAL_FLOW_TEXT_STORE_KEY = 'approvalFlowLoadingText';
-=======
->>>>>>> ac58285b
 
 const TYPE = 'TYPE';
 const ID_MOCK = 'TestId';
@@ -1026,15 +1019,11 @@
       ['options passed', { id: 'id' }],
     ])(
       'adds flow to state and calls showApprovalRequest with %s',
-<<<<<<< HEAD
-      (_, approvalFlowOptions?: ApprovalFlowOptions) => {
-=======
-      (_, approvalFlowOptions?: StartFlowOptions) => {
->>>>>>> ac58285b
-        const result = approvalController.startFlow(approvalFlowOptions);
+      (_, opts?: StartFlowOptions) => {
+        const result = approvalController.startFlow(opts);
 
         const expectedFlow = {
-          id: approvalFlowOptions?.id ?? expect.any(String),
+          id: opts?.id ?? expect.any(String),
         };
         expect(result).toStrictEqual(expectedFlow);
         expect(showApprovalRequest).toHaveBeenCalledTimes(1);
@@ -1050,11 +1039,7 @@
 
   describe('endFlow', () => {
     it('fails to end flow if no flow exists', () => {
-<<<<<<< HEAD
-      expect(() => approvalController.endFlow('id')).toThrow(
-=======
       expect(() => approvalController.endFlow({ id: 'id' })).toThrow(
->>>>>>> ac58285b
         NoApprovalFlowsError,
       );
     });
@@ -1062,11 +1047,7 @@
     it('fails to end flow if id does not correspond the current flow', () => {
       approvalController.startFlow({ id: 'id' });
 
-<<<<<<< HEAD
-      expect(() => approvalController.endFlow('wrong-id')).toThrow(
-=======
       expect(() => approvalController.endFlow({ id: 'wrong-id' })).toThrow(
->>>>>>> ac58285b
         EndInvalidFlowError,
       );
     });
@@ -1074,18 +1055,13 @@
     it('ends flow if id corresponds with the current flow', () => {
       approvalController.startFlow({ id: 'id' });
 
-<<<<<<< HEAD
-      approvalController.endFlow('id');
-=======
       approvalController.endFlow({ id: 'id' });
->>>>>>> ac58285b
 
       expect(approvalController.state[APPROVAL_FLOWS_STORE_KEY]).toHaveLength(
         0,
       );
     });
   });
-<<<<<<< HEAD
 
   describe('setFlowLoadingText', () => {
     it('changes the loading text for the approval the flow', () => {
@@ -1103,8 +1079,6 @@
       expect(approvalController.state[APPROVAL_FLOW_TEXT_STORE_KEY]).toBeNull();
     });
   });
-=======
->>>>>>> ac58285b
 });
 
 // helpers
